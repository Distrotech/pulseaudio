--- conflicted
+++ resolved
@@ -6,11 +6,7 @@
 "Project-Id-Version: pl\n"
 "Report-Msgid-Bugs-To: \n"
 "POT-Creation-Date: 2009-06-17 23:42+0200\n"
-<<<<<<< HEAD
-"PO-Revision-Date: 2009-06-09 00:03+0200\n"
-=======
 "PO-Revision-Date: 2009-06-18 19:40+0200\n"
->>>>>>> 0aca5ad3
 "Last-Translator: Piotr Drąg <piotrdrag@gmail.com>\n"
 "Language-Team: Polish <pl@li.org>\n"
 "MIME-Version: 1.0\n"
@@ -55,11 +51,7 @@
 
 #: ../src/modules/module-ladspa-sink.c:49
 msgid "Virtual LADSPA sink"
-<<<<<<< HEAD
-msgstr ""
-=======
 msgstr "Wirtualny odpływ LADSPA"
->>>>>>> 0aca5ad3
 
 #: ../src/modules/module-ladspa-sink.c:53
 msgid ""
@@ -69,14 +61,11 @@
 "plugin name> label=<ladspa plugin label> control=<comma seperated list of "
 "input control values>"
 msgstr ""
-<<<<<<< HEAD
-=======
 "sink_name=<nazwa odpływu> sink_properties=<właściwości odpływu> "
 "master=<nazwa odpływu do filtrowania> format=<format próbki> "
 "rate=<częstotliwość próbki> channels=<liczba kanałów> channel_map=<mapa "
 "kanałów> plugin=<nazwa wtyczki ladspa> label=<etykieta wtyczki ladspa> "
 "control=<lista wartości kontroli wejścia oddzielona przecinkami>"
->>>>>>> 0aca5ad3
 
 #: ../src/pulsecore/sink.c:2394
 msgid "Internal Audio"
@@ -479,15 +468,12 @@
 "Please read http://pulseaudio.org/wiki/WhatIsWrongWithSystemMode for an "
 "explanation why system mode is usually a bad idea."
 msgstr ""
-<<<<<<< HEAD
-=======
 "OK, więc PA jest uruchomione w trybie systemowym. Proszę zauważyć, że "
 "prawdopodobnie tak nie powinno być.\n"
 "Jeśli mimo to tak jest, to twoja wina, jeśli coś nie działa tak jak "
 "powinno.\n"
 "Proszę przeczytać http://pulseaudio.org/wiki/WhatIsWrongWithSystemMode, "
 "gdzie wyjaśniono, dlaczego tryb systemowy jest zwykle złym pomysłem."
->>>>>>> 0aca5ad3
 
 #: ../src/daemon/main.c:951
 msgid "pa_pid_file_create() failed."
@@ -1878,16 +1864,6 @@
 "\t\t%s\n"
 
 #: ../src/utils/pactl.c:261 ../src/utils/pactl.c:353
-<<<<<<< HEAD
-#, fuzzy, c-format
-msgid "\tPorts:\n"
-msgstr "\tProfile:\n"
-
-#: ../src/utils/pactl.c:267 ../src/utils/pactl.c:359
-#, fuzzy, c-format
-msgid "\tActive Port: %s\n"
-msgstr "\tAktywny profil: %s\n"
-=======
 #, c-format
 msgid "\tPorts:\n"
 msgstr "\tPorty:\n"
@@ -1896,7 +1872,6 @@
 #, c-format
 msgid "\tActive Port: %s\n"
 msgstr "\tAktywny port: %s\n"
->>>>>>> 0aca5ad3
 
 #: ../src/utils/pactl.c:290
 #, c-format
@@ -2151,11 +2126,7 @@
 msgstr "Przedwczesny koniec pliku\n"
 
 #: ../src/utils/pactl.c:826
-<<<<<<< HEAD
-#, fuzzy, c-format
-=======
-#, c-format
->>>>>>> 0aca5ad3
+#, c-format
 msgid ""
 "%s [options] stat\n"
 "%s [options] list\n"
@@ -2269,23 +2240,12 @@
 msgstr "Należy podać nazwę karty/indeks i nazwę profilu\n"
 
 #: ../src/utils/pactl.c:1073
-<<<<<<< HEAD
-#, fuzzy
-msgid "You have to specify a sink name/index and a port name\n"
-msgstr "Należy podać nazwę karty/indeks i nazwę profilu\n"
-
-#: ../src/utils/pactl.c:1084
-#, fuzzy
-msgid "You have to specify a source name/index and a port name\n"
-msgstr "Należy podać nazwę karty/indeks i nazwę profilu\n"
-=======
 msgid "You have to specify a sink name/index and a port name\n"
 msgstr "Należy podać nazwę odpływu/indeks i nazwę portu\n"
 
 #: ../src/utils/pactl.c:1084
 msgid "You have to specify a source name/index and a port name\n"
 msgstr "Należy podać nazwę źródła/indeks i nazwę portu\n"
->>>>>>> 0aca5ad3
 
 #: ../src/utils/pactl.c:1099
 msgid "No valid command specified.\n"
@@ -2467,50 +2427,4 @@
 
 #: ../src/modules/reserve-wrap.c:151
 msgid "PulseAudio Sound Server"
-<<<<<<< HEAD
-msgstr "Serwer dźwięku PulseAudio"
-
-#~ msgid "Analog Mono"
-#~ msgstr "Analogowe mono"
-
-#~ msgid "Analog Stereo"
-#~ msgstr "Analogowe stereo"
-
-#~ msgid "Digital Stereo (IEC958)"
-#~ msgstr "Cyfrowe stereo (IEC958)"
-
-#~ msgid "Digital Stereo (HDMI)"
-#~ msgstr "Cyfrowe stereo (HDMI)"
-
-#~ msgid "Analog Surround 4.0"
-#~ msgstr "Analogowe surround 4.0"
-
-#~ msgid "Digital Surround 4.0 (IEC958/AC3)"
-#~ msgstr "Cyfrowe surround 4.0 (IEC958/AC3)"
-
-#~ msgid "Analog Surround 4.1"
-#~ msgstr "Analogowe surround 4.1"
-
-#~ msgid "Analog Surround 5.0"
-#~ msgstr "Analogowe surround 5.0"
-
-#~ msgid "Analog Surround 5.1"
-#~ msgstr "Analogowe surround 5.1"
-
-#~ msgid "Digital Surround 5.1 (IEC958/AC3)"
-#~ msgstr "Cyfrowe surround 5.1 (IEC958/AC3)"
-
-#~ msgid "Analog Surround 7.1"
-#~ msgstr "Analogowe surround 7.1"
-
-#~ msgid "Output %s + Input %s"
-#~ msgstr "Wyjście %s + wejście %s"
-
-#~ msgid "Output %s"
-#~ msgstr "Wyjście %s"
-
-#~ msgid "Input %s"
-#~ msgstr "Wejście %s"
-=======
-msgstr "Serwer dźwięku PulseAudio"
->>>>>>> 0aca5ad3
+msgstr "Serwer dźwięku PulseAudio"